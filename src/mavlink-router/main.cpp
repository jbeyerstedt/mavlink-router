--- conflicted
+++ resolved
@@ -243,11 +243,7 @@
 }
 
 static int add_endpoint_address(const char *name, size_t name_len, const char *ip,
-<<<<<<< HEAD
-                                long unsigned port, UdpEndpoint::UdpMode mode, const char *filter, const char *targetIp)
-=======
-                                long unsigned port, bool eavesdropping, const char *filter, const char *filterAllowSrcCompOut)
->>>>>>> 350d6890
+                                long unsigned port, UdpEndpoint::UdpMode mode, const char *filter, const char *filterAllowSrcCompOut, const char *targetIp)
 {
     int ret;
 
@@ -496,11 +492,7 @@
                 return -EINVAL;
             }
 
-<<<<<<< HEAD
-            add_endpoint_address(NULL, 0, ip, port, UdpEndpoint::UdpMode::Normal, NULL, NULL);
-=======
-            add_endpoint_address(NULL, 0, ip, port, false, NULL, NULL);
->>>>>>> 350d6890
+            add_endpoint_address(NULL, 0, ip, port, UdpEndpoint::UdpMode::Normal, NULL, NULL, NULL);
             free(ip);
             break;
         }
@@ -596,11 +588,7 @@
                 return -EINVAL;
             }
 
-<<<<<<< HEAD
-            add_endpoint_address(NULL, 0, base, number, UdpEndpoint::UdpMode::Eavesdropping, NULL, NULL);
-=======
-            add_endpoint_address(NULL, 0, base, number, true, NULL, NULL);
->>>>>>> 350d6890
+            add_endpoint_address(NULL, 0, base, number, UdpEndpoint::UdpMode::Eavesdropping, NULL, NULL, NULL);
         } else {
             const char *bauds = number != ULONG_MAX ? base + strlen(base) + 1 : NULL;
             int ret = add_uart_endpoint(NULL, 0, base, bauds, false, NULL, NULL);
@@ -793,25 +781,16 @@
         UdpEndpoint::UdpMode mode;
         unsigned long port;
         char *filter;
-<<<<<<< HEAD
         char *targetAddress;
-    };
-    static const ConfFile::OptionsTable option_table_udp[] = {
-        {"address",        true,   ConfFile::parse_str_dup,    OPTIONS_TABLE_STRUCT_FIELD(option_udp, addr)},
-        {"mode",           true,   parse_mode,                 OPTIONS_TABLE_STRUCT_FIELD(option_udp, mode)},
-        {"port",           false,  ConfFile::parse_ul,         OPTIONS_TABLE_STRUCT_FIELD(option_udp, port)},
-        {"filter",         false,  ConfFile::parse_str_dup,    OPTIONS_TABLE_STRUCT_FIELD(option_udp, filter)},
-        {"targetAddress",  false,  ConfFile::parse_str_dup,    OPTIONS_TABLE_STRUCT_FIELD(option_udp, targetAddress)},
-=======
         char *filterAllowSrcCompOut;
     };
     static const ConfFile::OptionsTable option_table_udp[] = {
         {"address",                 true,   ConfFile::parse_str_dup,    OPTIONS_TABLE_STRUCT_FIELD(option_udp, addr)},
-        {"mode",                    true,   parse_mode,                 OPTIONS_TABLE_STRUCT_FIELD(option_udp, eavesdropping)},
+        {"mode",                    true,   parse_mode,                 OPTIONS_TABLE_STRUCT_FIELD(option_udp, mode)},
         {"port",                    false,  ConfFile::parse_ul,         OPTIONS_TABLE_STRUCT_FIELD(option_udp, port)},
         {"filter",                  false,  ConfFile::parse_str_dup,    OPTIONS_TABLE_STRUCT_FIELD(option_udp, filter)},
+        {"targetAddress",           false,  ConfFile::parse_str_dup,    OPTIONS_TABLE_STRUCT_FIELD(option_udp, targetAddress)},
         {"filterAllowSrcCompOut",   false,  ConfFile::parse_str_dup,    OPTIONS_TABLE_STRUCT_FIELD(option_udp, filterAllowSrcCompOut)},
->>>>>>> 350d6890
     };
 
     struct option_tcp {
@@ -871,11 +850,7 @@
                     ret = -EINVAL;
                 } else {
                     ret = add_endpoint_address(iter.name + offset, iter.name_len - offset, opt_udp.addr,
-<<<<<<< HEAD
-                                               opt_udp.port, opt_udp.mode, opt_udp.filter, opt_udp.targetAddress);
-=======
-                                               opt_udp.port, opt_udp.eavesdropping, opt_udp.filter, opt_udp.filterAllowSrcCompOut);
->>>>>>> 350d6890
+                                               opt_udp.port, opt_udp.mode, opt_udp.filter, opt_udp.filterAllowSrcCompOut, opt_udp.targetAddress);
                 }
             }
         }
