/*
 * This file is part of the MAVLink Router project
 *
 * Copyright (C) 2016  Intel Corporation. All rights reserved.
 *
 * Licensed under the Apache License, Version 2.0 (the "License");
 * you may not use this file except in compliance with the License.
 * You may obtain a copy of the License at
 *
 *     http://www.apache.org/licenses/LICENSE-2.0
 *
 * Unless required by applicable law or agreed to in writing, software
 * distributed under the License is distributed on an "AS IS" BASIS,
 * WITHOUT WARRANTIES OR CONDITIONS OF ANY KIND, either express or implied.
 * See the License for the specific language governing permissions and
 * limitations under the License.
 */
#include "endpoint.h"

#include <arpa/inet.h>
#include <algorithm>
#include <assert.h>
#include <errno.h>
#include <fcntl.h>
#include <net/if.h>
#include <ifaddrs.h>
#include <netdb.h>
#include <stdio.h>
#include <stdlib.h>
#include <string.h>
#include <sys/ioctl.h>
#include <sys/socket.h>
#include <sys/stat.h>
#include <sys/types.h>
#include <unistd.h>

#include <common/log.h>
#include <common/util.h>
#include <common/xtermios.h>

#include <linux/serial.h>

#include "mainloop.h"

#define RX_BUF_MAX_SIZE (MAVLINK_MAX_PACKET_LEN * 4)
#define TX_BUF_MAX_SIZE (8U * 1024U)

#define UART_BAUD_RETRY_SEC 5

Endpoint::Endpoint(const char *name)
    : _name{name}
{
    rx_buf.data = (uint8_t *) malloc(RX_BUF_MAX_SIZE);
    rx_buf.len = 0;
    tx_buf.data = (uint8_t *) malloc(TX_BUF_MAX_SIZE);
    tx_buf.len = 0;

    assert(rx_buf.data);
    assert(tx_buf.data);
}

Endpoint::~Endpoint()
{
    free(rx_buf.data);
    free(tx_buf.data);
}

bool Endpoint::handle_canwrite()
{
    int r = flush_pending_msgs();
    return r == -EAGAIN;
}

int Endpoint::handle_read()
{
    int target_sysid, target_compid, r;
    uint8_t src_sysid, src_compid;
    uint32_t msg_id;
    struct buffer buf{};

<<<<<<< HEAD
    while ((r = read_msg(&buf, &target_sysid, &target_compid, &src_sysid, &src_compid, &msg_id)) > 0)
        Mainloop::get_instance().route_msg(&buf, target_sysid, target_compid, src_sysid,
                                           src_compid, msg_id, this);
=======
    while ((r = read_msg(&buf, &target_sysid, &target_compid, &src_sysid, &src_compid, &msg_id)) > 0) {
        if (r != CrcError && allowed_by_dedup(&buf)) {
            if (r == ReadOk) {
                _add_sys_comp_id(((uint16_t)src_sysid << 8) | src_compid);
            }
            Mainloop::get_instance().route_msg(&buf, target_sysid, target_compid, src_sysid,
                                               src_compid, msg_id);
        }
    }
>>>>>>> 5871e397

    return r;
}

int Endpoint::read_msg(struct buffer *pbuf, int *target_sysid, int *target_compid,
                       uint8_t *src_sysid, uint8_t *src_compid, uint32_t *msg_id)
{
    bool should_read_more = true;
    const mavlink_msg_entry_t *msg_entry;
    uint8_t *payload, seq, payload_len;

    if (fd < 0) {
        log_error("Trying to read invalid fd");
        return -EINVAL;
    }

    if (_last_packet_len != 0) {
        /*
         * read_msg() should be called in a loop after writting to each
         * output. However we don't want to keep busy looping on a single
         * endpoint reading more data. If we left data behind, move them
         * to the beginning and check we have a complete packet, but don't
         * read more data right now - it will be handled on next
         * iteration when more data is available
         */
        should_read_more = false;

        /* see TODO below about using bigger buffers: we could just walk on
         * the buffer rather than moving bytes */
        rx_buf.len -= _last_packet_len;
        if (rx_buf.len > 0) {
            memmove(rx_buf.data, rx_buf.data + _last_packet_len, rx_buf.len);
        }

        _last_packet_len = 0;
    }

    if (should_read_more) {
        ssize_t r = _read_msg(rx_buf.data + rx_buf.len, RX_BUF_MAX_SIZE - rx_buf.len);
        if (r <= 0)
            return r;

        log_debug("%s [%d] got %zd bytes", _name, fd, r);
        rx_buf.len += r;
    }

    bool mavlink2 = rx_buf.data[0] == MAVLINK_STX;
    bool mavlink1 = rx_buf.data[0] == MAVLINK_STX_MAVLINK1;

    /*
     * Find magic byte as the start byte:
     *
     * we either enter here due to new bytes being written to the
     * beginning of the buffer or due to _last_packet_len not being 0
     * above, which means we moved some bytes we read previously
     */
    if (!mavlink1 && !mavlink2) {
        unsigned int stx_pos = 0;

        for (unsigned int i = 1; i < (unsigned int) rx_buf.len; i++) {
            if (rx_buf.data[i] == MAVLINK_STX)
                mavlink2 = true;
            else if (rx_buf.data[i] == MAVLINK_STX_MAVLINK1)
                mavlink1 = true;

            if (mavlink1 || mavlink2) {
                stx_pos = i;
                break;
            }
        }

        /* Discarding data since we don't have a marker */
        if (stx_pos == 0) {
            rx_buf.len = 0;
            return 0;
        }

        /*
         * TODO: a larger buffer would allow to avoid the memmove in case a
         * new message would still fit in our buffer
         */
        rx_buf.len -= stx_pos;
        memmove(rx_buf.data, rx_buf.data + stx_pos, rx_buf.len);
    }

    const uint8_t checksum_len = 2;
    size_t expected_size;

    if (mavlink2) {
        struct mavlink_router_mavlink2_header *hdr =
                (struct mavlink_router_mavlink2_header *)rx_buf.data;

        if (rx_buf.len < sizeof(*hdr))
            return 0;

        *msg_id = hdr->msgid;
        payload = rx_buf.data + sizeof(*hdr);
        seq = hdr->seq;
        *src_sysid = hdr->sysid;
        *src_compid = hdr->compid;
        payload_len = hdr->payload_len;

        expected_size = sizeof(*hdr);
        expected_size += hdr->payload_len;
        expected_size += checksum_len;
        if (hdr->incompat_flags & MAVLINK_IFLAG_SIGNED)
            expected_size += MAVLINK_SIGNATURE_BLOCK_LEN;
    } else {
        struct mavlink_router_mavlink1_header *hdr =
                (struct mavlink_router_mavlink1_header *)rx_buf.data;

        if (rx_buf.len < sizeof(*hdr))
            return 0;

        *msg_id = hdr->msgid;
        payload = rx_buf.data + sizeof(*hdr);
        seq = hdr->seq;
        *src_sysid = hdr->sysid;
        *src_compid = hdr->compid;
        payload_len = hdr->payload_len;

        expected_size = sizeof(*hdr);
        expected_size += hdr->payload_len;
        expected_size += checksum_len;
    }

    /* check if we have a valid mavlink packet */
    if (rx_buf.len < expected_size)
        return 0;

    /* We always want to transmit one packet at a time; record the number
     * of bytes read in addition to the expected size and leave them for
     * the next iteration */
    _last_packet_len = expected_size;
    _stat.read.total++;

    msg_entry = mavlink_get_msg_entry(*msg_id);
    if (msg_entry) {
        /*
         * It is accepting and forwarding unknown messages ids because
         * it can be a new MAVLink message implemented only in
         * Ground Station and Flight Stack. Although it can also be a
         * corrupted message is better forward than silent drop it.
         */
        if (!_check_crc(msg_entry)) {
            _stat.read.crc_error++;
            _stat.read.crc_error_bytes += expected_size;
            return CrcError;
        }
    }

    _stat.read.handled++;
    _stat.read.handled_bytes += expected_size;

    *target_sysid = -1;
    *target_compid = -1;

    if (msg_entry == nullptr) {
        log_debug("No message entry for %u", *msg_id);
    } else {
        if (msg_entry->flags & MAV_MSG_ENTRY_FLAG_HAVE_TARGET_SYSTEM) {
            // if target_system is 0, it may have been trimmed out on mavlink2
            if (msg_entry->target_system_ofs < payload_len) {
                *target_sysid = payload[msg_entry->target_system_ofs];
            } else {
                *target_sysid = 0;
            }
        }
        if (msg_entry->flags & MAV_MSG_ENTRY_FLAG_HAVE_TARGET_COMPONENT) {
            // if target_system is 0, it may have been trimmed out on mavlink2
            if (msg_entry->target_component_ofs < payload_len) {
                *target_compid = payload[msg_entry->target_component_ofs];
            } else {
                *target_compid = 0;
            }
        }
        *msg_id = msg_entry->msgid;
    }

    // Check for sequence drops
    if (_stat.read.expected_seq != seq) {
        if (_stat.read.total > 1) {
            uint8_t diff;

            if (seq > _stat.read.expected_seq)
                diff = (seq - _stat.read.expected_seq);
            else
                diff = (UINT8_MAX - _stat.read.expected_seq) + seq;

            _stat.read.drop_seq_total += diff;
            _stat.read.total += diff;
        }
        _stat.read.expected_seq = seq;
    }
    _stat.read.expected_seq++;

    pbuf->data = rx_buf.data;
    pbuf->len = expected_size;

    return msg_entry != nullptr ? ReadOk : ReadUnkownMsg;
}

void Endpoint::_add_sys_comp_id(uint16_t sys_comp_id)
{
    if (has_sys_comp_id(sys_comp_id))
        return;

    _sys_comp_ids.push_back(sys_comp_id);
}

bool Endpoint::has_sys_id(unsigned sysid)
{
    for (auto it = _sys_comp_ids.begin(); it != _sys_comp_ids.end(); it++) {
        if (((*it >> 8) | (sysid & 0xff)) == sysid)
            return true;
    }
    return false;
}

bool Endpoint::has_sys_comp_id(unsigned sys_comp_id)
{
    for (auto it = _sys_comp_ids.begin(); it != _sys_comp_ids.end(); it++) {
        if (sys_comp_id == *it)
            return true;
    }

    return false;
}

bool Endpoint::accept_msg(int target_sysid, int target_compid, uint8_t src_sysid,
                          uint8_t src_compid, uint32_t msg_id)
{
    if (Log::get_max_level() >= Log::Level::DEBUG) {
        log_debug("Endpoint [%d] got message %u to %d/%d from %u/%u", fd, msg_id, target_sysid, target_compid,
                  src_sysid, src_compid);
        log_debug("\tKnown components:");
        for (auto it = _sys_comp_ids.begin(); it != _sys_comp_ids.end(); it++) {
            log_debug("\t\t%u/%u", (*it >> 8), *it & 0xff);
        }
    }

    // This endpoint sent the message, we don't want to send it back over the
    // same channel to avoid loops: reject
    if (has_sys_comp_id(src_sysid, src_compid))
        return false;

    if (msg_id != UINT32_MAX && 
        _message_filter.size() > 0 && 
        std::find(_message_filter.begin(), _message_filter.end(), msg_id) == _message_filter.end()) {

        // if filter is defined and message is not in the set then discard it
        return false;
    }

    if (msg_id != UINT32_MAX && 
        _allow_compID_outgoing_filter.size() > 0 && 
        std::find(_allow_compID_outgoing_filter.begin(), _allow_compID_outgoing_filter.end(), src_compid) == _allow_compID_outgoing_filter.end()) {

        // if component filter is defined and message is not in the set then discard it
        return false;
    }

    // Message is broadcast on sysid or sysid is non-existent: accept msg
    if (target_sysid == 0 || target_sysid == -1)
        return true;

    // This endpoint has the target of message (sys and comp id): accept
    if (target_compid > 0 && has_sys_comp_id(target_sysid, target_compid))
        return true;

    // This endpoint has the target of message (sysid, but compid is broadcast or non-existent): accept
    if ((target_compid == 0 || target_compid == -1) && has_sys_id(target_sysid))
        return true;

    // Reject everything else
    return false;
}

bool Endpoint::allowed_by_dedup(const buffer* buf)
{
    return Mainloop::get_instance().add_check_dedup(buf);
}

bool Endpoint::_check_crc(const mavlink_msg_entry_t *msg_entry)
{
    const bool mavlink2 = rx_buf.data[0] == MAVLINK_STX;
    uint16_t crc_msg, crc_calc;
    uint8_t payload_len, header_len, *payload;

    if (mavlink2) {
        struct mavlink_router_mavlink2_header *hdr =
                    (struct mavlink_router_mavlink2_header *)rx_buf.data;
        payload = rx_buf.data + sizeof(*hdr);
        header_len = sizeof(*hdr);
        payload_len = hdr->payload_len;
    } else {
        struct mavlink_router_mavlink1_header *hdr =
                    (struct mavlink_router_mavlink1_header *)rx_buf.data;
        payload = rx_buf.data + sizeof(*hdr);
        header_len = sizeof(*hdr);
        payload_len = hdr->payload_len;
    }

    crc_msg = payload[payload_len] | (payload[payload_len + 1] << 8);
    crc_calc = crc_calculate(&rx_buf.data[1], header_len + payload_len - 1);
    crc_accumulate(msg_entry->crc_extra, &crc_calc);
    if (crc_calc != crc_msg) {
        return false;
    }

    return true;
}

void Endpoint::print_statistics()
{
    const uint32_t read_total = _stat.read.total == 0 ? 1 : _stat.read.total;

    printf("Endpoint %s [%d] {", _name, fd);
    printf("\n\tReceived messages {");
    printf("\n\t\tCRC error: %u %u%% %luKBytes", _stat.read.crc_error,
           (_stat.read.crc_error * 100) / read_total, _stat.read.crc_error_bytes / 1000);
    printf("\n\t\tSequence lost: %u %u%%", _stat.read.drop_seq_total,
           (_stat.read.drop_seq_total * 100) / read_total);
    printf("\n\t\tHandled: %u %luKBytes", _stat.read.handled, _stat.read.handled_bytes / 1000);
    printf("\n\t\tTotal: %u", _stat.read.total);
    printf("\n\t}");
    printf("\n\tTransmitted messages {");
    printf("\n\t\tTotal: %u %luKBytes", _stat.write.total, _stat.write.bytes / 1000);
    printf("\n\t}");
    printf("\n}\n");
}

uint8_t Endpoint::get_trimmed_zeros(const mavlink_msg_entry_t *msg_entry, const struct buffer *buffer)
{
    struct mavlink_router_mavlink2_header *msg
        = (struct mavlink_router_mavlink2_header *)buffer->data;

    /* Only MAVLink 2 trim zeros */
    if (buffer->data[0] != MAVLINK_STX)
        return 0;

    /* Should never happen but if happens it will cause stack overflow */
    if (msg->payload_len > msg_entry->max_msg_len)
        return 0;

    return msg_entry->max_msg_len - msg->payload_len;
}

void Endpoint::log_aggregate(unsigned int interval_sec)
{
    if (_incomplete_msgs > 0) {
        log_warning("Endpoint %s [%d]: %u incomplete messages in the last %d seconds", _name, fd,
                    _incomplete_msgs, interval_sec);
        _incomplete_msgs = 0;
    }
}

bool Endpoint::ipv4_is_multicast(const char *ip)
{
    /* multicast addresses start with 224 to 239 */
    int ipFirstByte = atoi(ip);
    if (224 <= ipFirstByte && ipFirstByte <= 239) {
        return true;
    }
    return false;
}

#ifdef ENABLE_IPV6
bool Endpoint::is_ipv6(const char *ip)
{
    /* Square brackets always exist on IPv6 addresses b/c of input validation */
    if (strchr(ip, '[') != nullptr) {
        return true;
    }
    return false;
}

bool Endpoint::ipv6_is_linklocal(const char *ip)
{
    /* link-local addresses start with fe80, ULA addresses are in fc::/7 range */
    if (strncmp(ip, "fe80", 4) == 0 || strncmp(ip, "fc", 2) == 0 || strncmp(ip, "fd", 2) == 0) {
        return true;
    }
    return false;
}

bool Endpoint::ipv6_is_multicast(const char *ip)
{
    /* multicast addresses start with ff0x */
    if (strncmp(ip, "ff0", 3) == 0) {
        return true;
    }
    return false;
}

unsigned int Endpoint::ipv6_get_scope_id(const char *ip)
{
    struct ifaddrs *addrs;
    char ipAddress[NI_MAXHOST];
    unsigned scope=0;
    getifaddrs(&addrs);

    /* search for our address in all interface addresses */
    for(ifaddrs *addr = addrs; addr; addr = addr->ifa_next){
        if (addr->ifa_addr && addr->ifa_addr->sa_family == AF_INET6){
            getnameinfo(addr->ifa_addr, sizeof(struct sockaddr_in6), ipAddress, sizeof(ipAddress), NULL, 0, NI_NUMERICHOST);

            /* cut the interface name from the end of a link-local address */
            auto search = strrchr(ipAddress, '%');
            if (search != nullptr) {
                *search = '\0';
            }

            /* convert to a scope ID, if it's our interface */
            if(strcmp(ipAddress, ip) == 0){
                scope = if_nametoindex(addr->ifa_name);
                break;
            }
        }
    }

    freeifaddrs(addrs);
    return scope;
}
#endif

UartEndpoint::~UartEndpoint()
{
    if (fd > 0) {
        reset_uart(fd);
    }
}

int UartEndpoint::set_speed(speed_t baudrate)
{
    struct termios2 tc;

    if (fd < 0) {
        return -1;
    }

    bzero(&tc, sizeof(tc));
    if (ioctl(fd, TCGETS2, &tc) == -1) {
        log_error("Could not get termios2 (%m)");
        return -1;
    }

    /* speed is configured by c_[io]speed */
    tc.c_cflag &= ~CBAUD;
    tc.c_cflag |= BOTHER;
    tc.c_ispeed = baudrate;
    tc.c_ospeed = baudrate;

    if (ioctl(fd, TCSETS2, &tc) == -1) {
        log_error("Could not set terminal attributes (%m)");
        return -1;
    }

    log_info("UART [%d] speed = %u", fd, baudrate);

    if (ioctl(fd, TCFLSH, TCIOFLUSH) == -1) {
        log_error("Could not flush terminal (%m)");
        return -1;
    }

    return 0;
}

int UartEndpoint::set_flow_control(bool enabled)
{
    struct termios2 tc;

    if (fd < 0) {
        return -1;
    }

    bzero(&tc, sizeof(tc));
    if (ioctl(fd, TCGETS2, &tc) == -1) {
        log_error("Could not get termios2 (%m)");
        return -1;
    }

    if (enabled)
        tc.c_cflag |= CRTSCTS;
    else
        tc.c_cflag &= ~CRTSCTS;

    if (ioctl(fd, TCSETS2, &tc) == -1) {
        log_error("Could not set terminal attributes (%m)");
        return -1;
    }

    log_info("UART [%d] flowcontrol = %s", fd, enabled ? "enabled" : "disabled");

    return 0;
}

int UartEndpoint::open(const char *path)
{
    struct termios2 tc;

    fd = ::open(path, O_RDWR|O_NONBLOCK|O_CLOEXEC|O_NOCTTY);
    if (fd < 0) {
        log_error("Could not open %s (%m)", path);
        return -1;
    }

    if (reset_uart(fd) < 0) {
        log_error("Could not reset uart");
        goto fail;
    }

    bzero(&tc, sizeof(tc));

    if (ioctl(fd, TCGETS2, &tc) == -1) {
        log_error("Could not get termios2 (%m)");
        goto fail;
    }

    tc.c_iflag &= ~(IGNBRK | BRKINT | ICRNL | INLCR | PARMRK | INPCK | ISTRIP | IXON);
    tc.c_oflag &= ~(OCRNL | ONLCR | ONLRET | ONOCR | OFILL | OPOST);

    tc.c_lflag &= ~(ECHO | ECHOE | ECHOK | ECHOCTL | ECHOKE | ECHONL | ICANON | IEXTEN | ISIG);

    /* never send SIGTTOU*/
    tc.c_lflag &= ~(TOSTOP);

    /* disable flow control */
    tc.c_cflag &= ~(CRTSCTS);
    tc.c_cflag &= ~(CSIZE | PARENB);

    /* ignore modem control lines */
    tc.c_cflag |= CLOCAL;

    /* 8 bits */
    tc.c_cflag |= CS8;

    /* we use epoll to get notification of available bytes */
    tc.c_cc[VMIN] = 0;
    tc.c_cc[VTIME] = 0;

    if (ioctl(fd, TCSETS2, &tc) == -1) {
        log_error("Could not set terminal attributes (%m)");
        goto fail;
    }

    // For Linux, set high speed polling at the chip
    // level. Since this routine relies on a USB latency
    // change at the chip level it may fail on certain
    // chip sets if their driver does not support this
    // configuration request

    {
        struct serial_struct serial_ctl;

        int result = ioctl(fd, TIOCGSERIAL, &serial_ctl);
        if (result < 0) {
            log_warning("Error while trying to read serial port configuration: %s", strerror(result));
            goto set_latency_failed;
        }

        serial_ctl.flags |= ASYNC_LOW_LATENCY;

        result =  ioctl(fd, TIOCSSERIAL, &serial_ctl);
        if (result < 0) {
            log_warning("Error while trying to write serial port latency: %s", strerror(result));
        }
    }

set_latency_failed:
    if (ioctl(fd, TCFLSH, TCIOFLUSH) == -1) {
        log_error("Could not flush terminal (%m)");
        goto fail;
    }

    log_info("Open UART [%d] %s *", fd, path);

    return fd;

fail:
    ::close(fd);
    fd = -1;
    return -1;
}

bool UartEndpoint::_change_baud_cb(void *data)
{
    _current_baud_idx = (_current_baud_idx + 1) % _baudrates.size();

    log_info("Retrying UART [%d] on new baudrate: %lu", fd, _baudrates[_current_baud_idx]);

    set_speed(_baudrates[_current_baud_idx]);

    return true;
}

int UartEndpoint::read_msg(struct buffer *pbuf, int *target_sysid, int *target_compid,
                           uint8_t *src_sysid, uint8_t *src_compid, uint32_t *msg_id)
{
    int ret = Endpoint::read_msg(pbuf, target_sysid, target_compid, src_sysid, src_compid, msg_id);

    if (_change_baud_timeout != nullptr && ret == ReadOk) {
        log_info("Baudrate %lu responded, keeping it", _baudrates[_current_baud_idx]);
        Mainloop::get_instance().del_timeout(_change_baud_timeout);
        _change_baud_timeout = nullptr;
    }

    return ret;
}

ssize_t UartEndpoint::_read_msg(uint8_t *buf, size_t len)
{
    ssize_t r = ::read(fd, buf, len);
    if ((r == -1 && errno == EAGAIN) || r == 0)
        return 0;
    if (r == -1)
        return -errno;

    return r;
}

int UartEndpoint::write_msg(const struct buffer *pbuf)
{
    if (fd < 0) {
        log_error("Trying to write invalid fd");
        return -EINVAL;
    }

    /* TODO: send any pending data */
    if (tx_buf.len > 0) {
        ;
    }

    ssize_t r = ::write(fd, pbuf->data, pbuf->len);
    if (r == -1 && errno == EAGAIN)
        return -EAGAIN;

    _stat.write.total++;
    _stat.write.bytes += pbuf->len;

    /* Incomplete packet, we warn and discard the rest */
    if (r != (ssize_t) pbuf->len) {
        _incomplete_msgs++;
        log_debug("Discarding packet, incomplete write %zd but len=%u", r, pbuf->len);
    }

    log_debug("UART [%d] wrote %zd bytes", fd, r);

    return r;
}

int UartEndpoint::add_speeds(std::vector<unsigned long> bauds)
{
    if (!bauds.size())
        return -EINVAL;

    _baudrates = bauds;

    set_speed(_baudrates[0]);

    _change_baud_timeout = Mainloop::get_instance().add_timeout(
        MSEC_PER_SEC * UART_BAUD_RETRY_SEC,
        std::bind(&UartEndpoint::_change_baud_cb, this, std::placeholders::_1), this);

    return 0;
}

UdpEndpoint::UdpEndpoint()
    : Endpoint{"UDP"}
{
    bzero(&sockaddr, sizeof(sockaddr));
    bzero(&sockaddr_out, sizeof(sockaddr_out));
#ifdef ENABLE_IPV6
    bzero(&sockaddr6, sizeof(sockaddr6));
    bzero(&sockaddr6_out, sizeof(sockaddr6_out));
#endif
}

int UdpEndpoint::open(const char *ip, unsigned long port, UdpEndpoint::UdpMode mode, const char *target_ip)
{
    this->_mode = mode;
    const int broadcast_val = 1;
    char *target_ip_str = nullptr;

#ifdef ENABLE_IPV6
    this->is_ipv6 = Endpoint::is_ipv6(ip);
    if (this->is_ipv6) {
        fd = socket(AF_INET6, SOCK_DGRAM, 0);
    } else {
#endif
    fd = socket(AF_INET, SOCK_DGRAM, 0);

#ifdef ENABLE_IPV6
    }
#endif

    if (fd == -1) {
        log_error("Could not create socket (%m)");
        return -1;
    }

#ifdef ENABLE_IPV6
    if (this->is_ipv6) {
        /* strip square brackets from ip string(s) */
        char *ip_str = strdup(&ip[1]);
        ip_str[strlen(ip_str) - 1] = '\0';

        /* remove omittable zeros from IPv6 address */
        sockaddr_in6 ip_addr;
        inet_pton(AF_INET6, ip_str, &ip_addr.sin6_addr);
        inet_ntop(AF_INET6, &(ip_addr.sin6_addr), ip_str, strlen(ip));

        /* do some more input validation for multicast mode */
        if (_mode == UdpEndpoint::UdpMode::Multicast) {
            if (nullptr == target_ip) {
                log_error("Multicast mode needs a target IP!");
                goto fail;
            }

            target_ip_str = strdup(&target_ip[1]);
            target_ip_str[strlen(target_ip_str) - 1] = '\0';

            if ((Endpoint::ipv6_is_multicast(target_ip_str) || Endpoint::ipv6_is_linklocal(target_ip_str))
                && !Endpoint::ipv6_is_linklocal(ip_str)) {
                log_error("Address must be link local, if targetAddress is multicast or link local!");
                goto fail;
            }
        }

        sockaddr6.sin6_family = AF_INET6;
        sockaddr6.sin6_port = htons(port);

        /* multicast address needs to listen to all, but "filter" incoming packets */
        if ((_mode == UdpEndpoint::UdpMode::Eavesdropping && Endpoint::ipv6_is_multicast(ip_str)) ||
            (_mode == UdpEndpoint::UdpMode::Multicast && Endpoint::ipv6_is_multicast(target_ip_str))) {
            sockaddr6.sin6_addr = in6addr_any;

            struct ipv6_mreq group{};
            if (_mode == UdpEndpoint::UdpMode::Multicast) {
                inet_pton(AF_INET6, target_ip_str, &group.ipv6mr_multiaddr);
            } else {
                inet_pton(AF_INET6, ip_str, &group.ipv6mr_multiaddr);
            }
            if (setsockopt(fd, IPPROTO_IPV6, IPV6_ADD_MEMBERSHIP, &group, sizeof(group)) < 0){
                log_error("Error setting IPv6 multicast socket options (%m)");
                goto fail;
            }

            /* disable multicast loopback */
            bool loopch = false;
            if (setsockopt(fd, IPPROTO_IP, IPV6_MULTICAST_LOOP, &loopch, sizeof(loopch)) < 0){
                log_error("Error disabling IPv6 multicast loop (%m)");
                goto fail;
            }
        } else {
            inet_pton(AF_INET6, ip_str, &sockaddr6.sin6_addr);
        }

        /* link-local address needs a scope ID */
        if (Endpoint::ipv6_is_linklocal(ip_str)) {
            sockaddr6.sin6_scope_id = ipv6_get_scope_id(ip_str);
        }

        /* for multicast mode: set fixed outgoing address */
        if (_mode == UdpEndpoint::UdpMode::Multicast) {
            memcpy(&sockaddr6_out, &sockaddr6, sizeof(sockaddr6_out));
        }

        free(ip_str);
    } else {
#endif
    sockaddr.sin_family = AF_INET;
    sockaddr.sin_port = htons(port);

    if ((_mode == UdpEndpoint::UdpMode::Eavesdropping && Endpoint::ipv4_is_multicast(ip)) ||
        (_mode == UdpEndpoint::UdpMode::Multicast && Endpoint::ipv4_is_multicast(target_ip))) {
        sockaddr.sin_addr.s_addr = htonl(INADDR_ANY);

        struct ip_mreq group{};
        if (_mode == UdpMode::Multicast) {
            inet_pton(AF_INET, target_ip, &group.imr_multiaddr);
        } else {
            inet_pton(AF_INET, ip, &group.imr_multiaddr);
        }
        group.imr_interface.s_addr = htonl(INADDR_ANY);
        if (setsockopt(fd, IPPROTO_IP, IP_ADD_MEMBERSHIP, &group, sizeof(group)) < 0){
            log_error("Error setting IPv4 multicast socket options (%m)");
            goto fail;
        }

        /* disable multicast loopback */
        bool loopch = false;
        if (setsockopt(fd, IPPROTO_IP, IP_MULTICAST_LOOP, &loopch, sizeof(loopch)) < 0){
            log_error("Error disabling IPv4 multicast loop (%m)");
            goto fail;
        }
    } else {
        sockaddr.sin_addr.s_addr = inet_addr(ip);
    }

    /* for multicast mode: set fixed outgoing address */
    if (_mode == UdpEndpoint::UdpMode::Multicast) {
        memcpy(&sockaddr_out, &sockaddr, sizeof(sockaddr_out));
    }
#ifdef ENABLE_IPV6
    }
#endif

    if (_mode == UdpEndpoint::UdpMode::Eavesdropping || _mode == UdpEndpoint::UdpMode::Multicast) {
#ifdef ENABLE_IPV6
        if (this->is_ipv6) {
            if (bind(fd, (struct sockaddr *)&sockaddr6, sizeof(sockaddr6)) < 0) {
                log_error("Error binding IPv6 socket (%m)");
                goto fail;
            }
        } else {
#endif
        if (bind(fd, (struct sockaddr *)&sockaddr, sizeof(sockaddr)) < 0) {
            log_error("Error binding socket (%m)");
            goto fail;
        }
#ifdef ENABLE_IPV6
        }
#endif
    } else {
        if (setsockopt(fd, SOL_SOCKET, SO_BROADCAST, &broadcast_val, sizeof(broadcast_val))) {
            log_error("Error enabling broadcast in socket (%m)");
            goto fail;
        }
    }

    if (fcntl(fd, F_SETFL, O_NONBLOCK | FASYNC) < 0) {
        log_error("Error setting socket fd as non-blocking (%m)");
        goto fail;
    }

    if (_mode == UdpEndpoint::UdpMode::Eavesdropping) {
#ifdef ENABLE_IPV6
        if (this->is_ipv6) {
            sockaddr6.sin6_port = 0;
        } else {
#endif
        sockaddr.sin_port = 0;
#ifdef ENABLE_IPV6
        }
#endif
    } else {
        if (_mode == UdpEndpoint::UdpMode::Multicast) {
#ifdef ENABLE_IPV6
            if (this->is_ipv6) {
                inet_pton(AF_INET6, target_ip_str, &sockaddr6_out.sin6_addr);
            } else {
#endif
            inet_pton(AF_INET, target_ip, &sockaddr_out.sin_addr);
#ifdef ENABLE_IPV6
            }
#endif
        }
    }

    if (_mode == UdpEndpoint::UdpMode::Multicast) {
        log_info("Open UDP [%d] %s:%lu target %s", fd, ip, port, target_ip);
    } else {
        log_info("Open UDP [%d] %s:%lu %c", fd, ip, port, _mode != UdpEndpoint::UdpMode::Normal ? '*' : ' ');
    }

    return fd;

fail:
    if (fd >= 0) {
        ::close(fd);
        fd = -1;
    }
    return -1;
}

ssize_t UdpEndpoint::_read_msg(uint8_t *buf, size_t len)
{
    socklen_t addrlen = sizeof(sockaddr);
    ssize_t r = 0;
#ifdef ENABLE_IPV6
    if (this->is_ipv6) {
        addrlen = sizeof(sockaddr6);
        r = ::recvfrom(fd, buf, len, 0, (struct sockaddr *)&sockaddr6, &addrlen);
    } else {
#endif
    r = ::recvfrom(fd, buf, len, 0, (struct sockaddr *)&sockaddr, &addrlen);
#ifdef ENABLE_IPV6
    }
#endif

    if (r == -1 && errno == EAGAIN)
        return 0;
    if (r == -1)
        return -errno;

    return r;
}

int UdpEndpoint::write_msg(const struct buffer *pbuf)
{
    if (fd < 0) {
        log_error("Trying to write invalid fd");
        return -EINVAL;
    }

    /* TODO: send any pending data */
    if (tx_buf.len > 0) {
        ;
    }

#ifdef ENABLE_IPV6
    bool sock_connected = false;
    if (is_ipv6) {
        sock_connected = sockaddr6.sin6_port != 0;
    } else {
        sock_connected = sockaddr.sin_port != 0;
    }
    if (!sock_connected) {
#else
    if (!sockaddr.sin_port) {
#endif
        log_debug("No one ever connected to %d. No one to write for", fd);
        return 0;
    }

    ssize_t r = 0;
#ifdef ENABLE_IPV6
    if (this->is_ipv6) {
        if (_mode == UdpEndpoint::UdpMode::Multicast) {
            r = ::sendto(fd, pbuf->data, pbuf->len, 0, (struct sockaddr *)&sockaddr6_out, sizeof(sockaddr6_out));
        } else {
            r = ::sendto(fd, pbuf->data, pbuf->len, 0, (struct sockaddr *)&sockaddr6, sizeof(sockaddr6));
        }
    } else {
#endif
    if (_mode == UdpEndpoint::UdpMode::Multicast) {
        r = ::sendto(fd, pbuf->data, pbuf->len, 0, (struct sockaddr *)&sockaddr_out, sizeof(sockaddr_out));
    } else {
        r = ::sendto(fd, pbuf->data, pbuf->len, 0, (struct sockaddr *)&sockaddr, sizeof(sockaddr));
    }
#ifdef ENABLE_IPV6
    }
#endif

    if (r == -1) {
        if (errno != EAGAIN && errno != ECONNREFUSED && errno != ENETUNREACH)
            log_error("Error sending udp packet (%m)");
        return -errno;
    };

    _stat.write.total++;
    _stat.write.bytes += pbuf->len;

    /* Incomplete packet, we warn and discard the rest */
    if (r != (ssize_t) pbuf->len) {
        _incomplete_msgs++;
        log_debug("Discarding packet, incomplete write %zd but len=%u", r, pbuf->len);
    }

    log_debug("UDP [%d] wrote %zd bytes", fd, r);

    return r;
}

TcpEndpoint::TcpEndpoint()
    : Endpoint{"TCP"}
{
    bzero(&sockaddr, sizeof(sockaddr));
#ifdef ENABLE_IPV6
    bzero(&sockaddr6, sizeof(sockaddr6));
#endif
}

TcpEndpoint::~TcpEndpoint()
{
    close();
    free(_ip);
}

int TcpEndpoint::accept(int listener_fd)
{
    socklen_t addrlen = sizeof(sockaddr);
#ifdef ENABLE_IPV6
    if (this->is_ipv6) {
        addrlen = sizeof(sockaddr6);
        fd = accept4(listener_fd, (struct sockaddr *)&sockaddr6, &addrlen, SOCK_NONBLOCK);
    } else {
#endif
    fd = accept4(listener_fd, (struct sockaddr *)&sockaddr, &addrlen, SOCK_NONBLOCK);
#ifdef ENABLE_IPV6
    }
#endif

    if (fd == -1)
        return -1;

    log_info("TCP connection [%d] accepted", fd);

    return fd;
}

int TcpEndpoint::open(const char *ip, unsigned long port)
{
    if (!_ip || strcmp(ip, _ip)) {
        free(_ip);
        _ip = strdup(ip);
        _port = port;
    }

    assert_or_return(_ip, -ENOMEM);

#ifdef ENABLE_IPV6
    this->is_ipv6 = Endpoint::is_ipv6(ip);
    if (this->is_ipv6) {
        fd = socket(AF_INET6, SOCK_STREAM, 0);
    } else {
#endif
    fd = socket(AF_INET, SOCK_STREAM, 0);

#ifdef ENABLE_IPV6
    }
#endif

    if (fd == -1) {
        log_error("Could not create socket (%m)");
        return -1;
    }

#ifdef ENABLE_IPV6
    if (this->is_ipv6) {
        /* strip square brackets from ip string */
        char *ip_str = strdup(&_ip[1]);
        ip_str[strlen(ip_str) - 1] = '\0';

        /* multicast address is not allowed for TCP sockets */
        if (Endpoint::ipv6_is_multicast(ip_str)) {
            log_error("TCP socket does not support multicast address");
            goto fail;
        }

        sockaddr6.sin6_family = AF_INET6;
        sockaddr6.sin6_port = htons(port);
        inet_pton(AF_INET6, ip_str, &sockaddr6.sin6_addr);

        /* link-local address needs a scope ID */
        if (Endpoint::ipv6_is_linklocal(ip_str)) {
            sockaddr6.sin6_scope_id = ipv6_get_scope_id(ip_str);
        }

        free(ip_str);
    } else {
#endif
    sockaddr.sin_family = AF_INET;
    sockaddr.sin_addr.s_addr = inet_addr(ip);
    sockaddr.sin_port = htons(port);
#ifdef ENABLE_IPV6
    }
#endif

#ifdef ENABLE_IPV6
    if (this->is_ipv6) {
        if (connect(fd, (struct sockaddr *)&sockaddr6, sizeof(sockaddr6)) < 0) {
            log_error("Error connecting to IPv6 socket (%m)");
            goto fail;
        }
    } else {
#endif
    if (connect(fd, (struct sockaddr *)&sockaddr, sizeof(sockaddr)) < 0) {
        log_error("Error connecting to socket (%m)");
        goto fail;
    }
#ifdef ENABLE_IPV6
    }
#endif

    if (fcntl(fd, F_SETFL, O_NONBLOCK | FASYNC) < 0) {
        log_error("Error setting socket fd as non-blocking (%m)");
        goto fail;
    }

    log_info("Open TCP [%d] %s:%lu", fd, ip, port);

    _valid = true;
    return fd;

fail:
    ::close(fd);
    return -1;
}

ssize_t TcpEndpoint::_read_msg(uint8_t *buf, size_t len)
{
    socklen_t addrlen = sizeof(sockaddr);
    errno = 0;
    ssize_t r = 0;
#ifdef ENABLE_IPV6
    if (this->is_ipv6) {
        addrlen = sizeof(sockaddr6);
        r = ::recvfrom(fd, buf, len, 0, (struct sockaddr *)&sockaddr6, &addrlen);
    } else {
#endif
    r = ::recvfrom(fd, buf, len, 0, (struct sockaddr *)&sockaddr, &addrlen);
#ifdef ENABLE_IPV6
    }
#endif

    if (r == -1 && errno == EAGAIN)
        return 0;
    if (r == -1)
        return -errno;

    // a read of zero on a stream socket means that other side shut down
    if (r == 0 && len != 0) {
        _valid = false;
        return EOF; // TODO is EOF always negative?
    }

    return r;
}

int TcpEndpoint::write_msg(const struct buffer *pbuf)
{
    if (fd < 0) {
        log_error("Trying to write invalid fd");
        return -EINVAL;
    }

    /* TODO: send any pending data */
    if (tx_buf.len > 0) {
        ;
    }

    ssize_t r = 0;
#ifdef ENABLE_IPV6
    if (this->is_ipv6) {
        r = ::sendto(fd, pbuf->data, pbuf->len, 0, (struct sockaddr *)&sockaddr6, sizeof(sockaddr6));
    } else {
#endif
    r = ::sendto(fd, pbuf->data, pbuf->len, 0, (struct sockaddr *)&sockaddr, sizeof(sockaddr));
#ifdef ENABLE_IPV6
    }
#endif

    if (r == -1) {
        if (errno != EAGAIN && errno != ECONNREFUSED)
            log_error("Error sending tcp packet (%m)");
        if (errno == EPIPE)
            _valid = false;
        return -errno;
    };

    _stat.write.total++;
    _stat.write.bytes += pbuf->len;

    /* Incomplete packet, we warn and discard the rest */
    if (r != (ssize_t) pbuf->len) {
        _incomplete_msgs++;
        log_debug("Discarding packet, incomplete write %zd but len=%u", r, pbuf->len);
    }

    log_debug("TCP [%d] wrote %zd bytes", fd, r);

    return r;
}

void TcpEndpoint::close()
{
    if (fd > -1) {
        ::close(fd);

        log_info("TCP Connection [%d] closed", fd);
    }

    fd = -1;
}<|MERGE_RESOLUTION|>--- conflicted
+++ resolved
@@ -78,11 +78,6 @@
     uint32_t msg_id;
     struct buffer buf{};
 
-<<<<<<< HEAD
-    while ((r = read_msg(&buf, &target_sysid, &target_compid, &src_sysid, &src_compid, &msg_id)) > 0)
-        Mainloop::get_instance().route_msg(&buf, target_sysid, target_compid, src_sysid,
-                                           src_compid, msg_id, this);
-=======
     while ((r = read_msg(&buf, &target_sysid, &target_compid, &src_sysid, &src_compid, &msg_id)) > 0) {
         if (r != CrcError && allowed_by_dedup(&buf)) {
             if (r == ReadOk) {
@@ -92,7 +87,6 @@
                                                src_compid, msg_id);
         }
     }
->>>>>>> 5871e397
 
     return r;
 }
