--- conflicted
+++ resolved
@@ -105,7 +105,6 @@
 #       Default value: Increasing value, starting from 14550, when
 #       mode is `Normal`. Must be defined if on `Eavesdropping` mode.
 #
-<<<<<<< HEAD
 #   TargetAddress
 #       Only needed in `Multicast` mode.
 #       IP address where messages should be sent to. This can either be a
@@ -115,7 +114,7 @@
 #       Using a link-local IPv6 address or multicast group here requires
 #       the Address field to be the an interface's local address! So
 #       listening on all interfaces is not supported in that case.
-=======
+#
 #   Filter
 #       Comma separated list of message IDs to transmit to this endpoint
 #       No default value. All message IDs will be accepted, when not
@@ -126,7 +125,6 @@
 #       should be to transmitted to this endpoint
 #       No default value. All component IDs will be accepted, when not
 #       specified.
->>>>>>> 350d6890
 #
 # Section [TcpEndpoint]: This section must have a name
 #
